--- conflicted
+++ resolved
@@ -63,7 +63,6 @@
         data_float: Union[list, tuple, np.ndarray] = kwargs.pop(data_name, None)
 
         # Convert the data to a Valueclass instance
-<<<<<<< HEAD
         if data_float is not None:
             if isinstance(data_float, pd.Series):
                 data_float = data_float.values
@@ -74,12 +73,6 @@
             default_label = ""
 
         # Set the data label
-=======
-        data = Valueclass.fromfloat(data_float, f"{data_name} data")
-        # Set the default label for the data
-        default_label = f"{data.name} ({data.unit})" if data.unit else data.name
-        # Pop the label from the keyword arguments, if not found use the default label
->>>>>>> baa2f91a
         label = kwargs.pop(f"{data_name}label", default_label)
 
         # Return the data and the label
