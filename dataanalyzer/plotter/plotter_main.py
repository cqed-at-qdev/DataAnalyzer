--- conflicted
+++ resolved
@@ -139,31 +139,6 @@
             raise ValueError(
                 "default_settings must be either a dict, a string or a boolean"
             )
-<<<<<<< HEAD
-
-    @staticmethod
-    def set_mpl_style():
-        # set default colormap for plotting
-        plt.rcParams["image.cmap"] = "RdYlBu_r"
-
-        # set default colors for plotting
-        plt.style.use("seaborn-v0_8-deep")
-
-    ############# 0D Plotting Functions ############################################################
-    @matplotlib_decorator
-    def hist(self, x: Valueclass, bins=None, ax: tuple = (), **kwargs):
-        """Plots a histogram. This function is a wrapper for matplotlib.pyplot.hist
-
-        Args:
-            x (Valueclass): The data to plot.
-            bins (int, optional): The number of bins. Defaults to None.
-        """
-        if bins is None:
-            bins = int(np.sqrt(len(x)))
-
-        return self.ax.hist(x.value, bins=bins, **kwargs)
-=======
->>>>>>> baa2f91a
 
     ############# 1D Plotting Functions ############################################################
     def plot_fit(
