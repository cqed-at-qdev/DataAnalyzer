--- conflicted
+++ resolved
@@ -90,7 +90,9 @@
     return converted_array, unit_prefix, conversion_factor
 
 
-def round_on_error(value: Union[float, int], error: Union[float, int], n_digits: int = 1) -> str:
+def round_on_error(
+    value: Union[float, int], error: Union[float, int], n_digits: int = 1
+) -> str:
     """Rounds a value and its error to a given number of significant digits.
 
     Args:
@@ -119,10 +121,16 @@
     value_rounded = round(value, power_round)
 
     # Return the rounded value and error as a string
-    return f"{value:.{power_round}f} ± {error:.{power_round}f}" if power < 0 else f"{value_rounded} ± {error_rounded}"
+    return (
+        f"{value:.{power_round}f} ± {error:.{power_round}f}"
+        if power < 0
+        else f"{value_rounded} ± {error_rounded}"
+    )
 
 
-def convert_unit_to_str_or_float(f: str, x: Union[float, str, None], y: Union[float, str, None]):
+def convert_unit_to_str_or_float(
+    f: str, x: Union[float, str, None], y: Union[float, str, None]
+):
     if type(f) != str:
         raise ValueError(f"f must be a string, not {type(f)}: {f}")
 
@@ -145,60 +153,4 @@
         if isinstance(evalue, (float, int)):
             return evalue
         else:
-            raise ValueError("f must evaluate to a number")
-
-
-<<<<<<< HEAD
-def get_variable_name(var) -> str:
-    """Returns the name of a variable as a string.
-
-    Args:
-        var (str): The variable.
-
-    Returns:
-        str: The name of the variable.
-    """
-    return f"{var=}".split("=")[0]
-
-
-def varname(var):
-    return filter(lambda x: globals()[x] is var, globals().keys())
-=======
-def group_by_attr(params: list, attr: str):
-    """Sorts a list of Valueclasses into groups by a given attribute."""
-    params_sorted = sorted(params, key=lambda x: getattr(x, attr))
-    sort_attr = [getattr(param, attr) for param in params_sorted]
-    param_groups = []
-    for i, param in enumerate(params_sorted):
-        if i == 0 or sort_attr[i] != sort_attr[i - 1]:
-            param_groups.append([param])
-        else:
-            param_groups[-1].append(param)
-    return param_groups
-
-
-def split_by_attr(parms: list, attr: str, value=None):
-    """Splits a list of Valueclasses into two groups by wether a given attribute equals value."""
-    group_with = []
-    group_without = []
-
-    for param in parms:
-        if getattr(param, attr) == value:
-            group_with.append(param)
-        else:
-            group_without.append(param)
-    return group_with, group_without
-
-
-def split_by_condition(params: list, condition: object):
-    """Splits a list of Valueclasses into two groups by wether a given condition is true."""
-    group_with = []
-    group_without = []
-
-    for param in params:
-        if condition(param):
-            group_with.append(param)
-        else:
-            group_without.append(param)
-    return group_with, group_without
->>>>>>> baa2f91a
+            raise ValueError("f must evaluate to a number")