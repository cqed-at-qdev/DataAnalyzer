--- conflicted
+++ resolved
@@ -342,21 +342,11 @@
     ####################################################################################################
     #                   Math (Simple) Functions                                                        #
     ####################################################################################################
-<<<<<<< HEAD
-    def mean(self, axis=None):  # TODO: this doesn't work for complex values + error of mean is wrong
-        return Valueclass(
-            np.mean(self.value, axis=axis),
-            np.std(self.value, axis=axis) / np.sqrt(self.value.shape[axis]),
-            self.name,
-            self.unit,
-        )
-=======
     def mean(self, axis=None) -> "Valueclass":
         copy = self.copy()
         copy.value = np.mean(self.value, axis=axis)
         copy.error = np.std(self.value, axis=axis)
         return copy
->>>>>>> b65b10e0
 
     def std(self, axis=None) -> "Valueclass":
         copy = self.copy()
